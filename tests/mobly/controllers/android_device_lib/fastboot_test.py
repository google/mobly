# Copyright 2022 Google Inc.
#
# Licensed under the Apache License, Version 2.0 (the "License");
# you may not use this file except in compliance with the License.
# You may obtain a copy of the License at
#
#     http://www.apache.org/licenses/LICENSE-2.0
#
# Unless required by applicable law or agreed to in writing, software
# distributed under the License is distributed on an "AS IS" BASIS,
# WITHOUT WARRANTIES OR CONDITIONS OF ANY KIND, either express or implied.
# See the License for the specific language governing permissions and
# limitations under the License.

import unittest
from subprocess import PIPE
from unittest import mock

from mobly.controllers.android_device_lib import fastboot


class FastbootTest(unittest.TestCase):
  """Unit tests for mobly.controllers.android_device_lib.fastboot."""

<<<<<<< HEAD
  @mock.patch('mobly.utils.run_command')
=======
  def setUp(self):
    fastboot.FASTBOOT = 'fastboot'

  @mock.patch('mobly.controllers.android_device_lib.fastboot.Popen')
>>>>>>> a489d904
  @mock.patch('logging.debug')
  def test_fastboot_commands_and_results_are_logged_to_debug_log(
      self, mock_debug_logger, mock_run_command
  ):
    expected_stdout = 'stdout'
    expected_stderr = b'stderr'
    mock_run_command.return_value = (123, expected_stdout, expected_stderr)

    fastboot.FastbootProxy().fake_command('extra', 'flags')

    mock_debug_logger.assert_called_with(
        'cmd: %s, stdout: %s, stderr: %s, ret: %s',
        "'fastboot fake-command extra flags'",
        expected_stdout,
        expected_stderr,
        123,
    )

  @mock.patch('mobly.utils.run_command')
  def test_fastboot_without_serial(self, mock_run_command):
    expected_stdout = 'stdout'
    expected_stderr = b'stderr'
    mock_run_command.return_value = (123, expected_stdout, expected_stderr)

    fastboot.FastbootProxy().fake_command('extra', 'flags')

    mock_run_command.assert_called_with(
        cmd='fastboot fake-command extra flags',
        stdout=PIPE,
        stderr=PIPE,
        shell=True,
        timeout=1200,
    )

  @mock.patch('mobly.utils.run_command')
  def test_fastboot_with_serial(self, mock_run_command):
    expected_stdout = 'stdout'
    expected_stderr = b'stderr'
    mock_run_command.return_value = (123, expected_stdout, expected_stderr)

    fastboot.FastbootProxy('ABC').fake_command('extra', 'flags')

    mock_run_command.assert_called_with(
        cmd='fastboot -s ABC fake-command extra flags',
        stdout=PIPE,
        stderr=PIPE,
        shell=True,
        timeout=1200,
    )

  @mock.patch('mobly.utils.run_command')
  def test_fastboot_update_serial(self, mock_run_command):
    expected_stdout = 'stdout'
    expected_stderr = b'stderr'
    mock_run_command.return_value = (123, expected_stdout, expected_stderr)

    fut = fastboot.FastbootProxy('ABC')
    fut.fake_command('extra', 'flags')
    fut.serial = 'XYZ'
    fut.fake_command('extra', 'flags')

    mock_run_command.assert_called_with(
        cmd='fastboot -s XYZ fake-command extra flags',
        stdout=PIPE,
        stderr=PIPE,
        shell=True,
        timeout=1200,
    )

  @mock.patch('mobly.utils.run_command')
  def test_fastboot_with_custom_timeout(self, mock_run_command):
    expected_stdout = 'stdout'
    expected_stderr = b'stderr'
    mock_run_command.return_value = (123, expected_stdout, expected_stderr)

    fastboot.FastbootProxy(timeout=120).fake_command('extra', 'flags')

    mock_run_command.assert_called_with(
        cmd='fastboot fake-command extra flags',
        stdout=PIPE,
        stderr=PIPE,
        shell=True,
        timeout=120,
    )

  @mock.patch('mobly.controllers.android_device_lib.fastboot.Popen')
  def test_fastboot_use_customized_fastboot(self, mock_popen):
    expected_stdout = 'stdout'
    expected_stderr = b'stderr'
    mock_popen.return_value.communicate = mock.Mock(
        return_value=(expected_stdout, expected_stderr)
    )
    mock_popen.return_value.returncode = 123
    fastboot.FASTBOOT = 'my_fastboot'

    fastboot.FastbootProxy('ABC').fake_command('extra', 'flags')

    mock_popen.assert_called_with(
        'my_fastboot -s ABC fake-command extra flags',
        stdout=mock.ANY,
        stderr=mock.ANY,
        shell=True,
    )


if __name__ == '__main__':
  unittest.main()<|MERGE_RESOLUTION|>--- conflicted
+++ resolved
@@ -22,14 +22,10 @@
 class FastbootTest(unittest.TestCase):
   """Unit tests for mobly.controllers.android_device_lib.fastboot."""
 
-<<<<<<< HEAD
-  @mock.patch('mobly.utils.run_command')
-=======
   def setUp(self):
     fastboot.FASTBOOT = 'fastboot'
 
-  @mock.patch('mobly.controllers.android_device_lib.fastboot.Popen')
->>>>>>> a489d904
+  @mock.patch('mobly.utils.run_command')
   @mock.patch('logging.debug')
   def test_fastboot_commands_and_results_are_logged_to_debug_log(
       self, mock_debug_logger, mock_run_command
@@ -100,12 +96,29 @@
     )
 
   @mock.patch('mobly.utils.run_command')
+  def test_fastboot_use_customized_fastboot(self, mock_run_command):
+    expected_stdout = 'stdout'
+    expected_stderr = b'stderr'
+    mock_run_command.return_value = (123, expected_stdout, expected_stderr)
+    fastboot.FASTBOOT = 'my_fastboot'
+
+    fastboot.FastbootProxy('ABC').fake_command('extra', 'flags')
+
+    mock_run_command.assert_called_with(
+        cmd='my_fastboot -s ABC fake-command extra flags',
+        stdout=PIPE,
+        stderr=PIPE,
+        shell=True,
+        timeout=1200
+    )
+
+  @mock.patch('mobly.utils.run_command')
   def test_fastboot_with_custom_timeout(self, mock_run_command):
     expected_stdout = 'stdout'
     expected_stderr = b'stderr'
     mock_run_command.return_value = (123, expected_stdout, expected_stderr)
 
-    fastboot.FastbootProxy(timeout=120).fake_command('extra', 'flags')
+    fastboot.FastbootProxy().fake_command('extra', 'flags', timeout=120)
 
     mock_run_command.assert_called_with(
         cmd='fastboot fake-command extra flags',
@@ -115,23 +128,37 @@
         timeout=120,
     )
 
-  @mock.patch('mobly.controllers.android_device_lib.fastboot.Popen')
-  def test_fastboot_use_customized_fastboot(self, mock_popen):
+  @mock.patch('mobly.utils.run_command')
+  def test_fastboot_args(self, mock_run_command):
     expected_stdout = 'stdout'
     expected_stderr = b'stderr'
-    mock_popen.return_value.communicate = mock.Mock(
-        return_value=(expected_stdout, expected_stderr)
+    mock_run_command.return_value = (123, expected_stdout, expected_stderr)
+
+    fastboot.FastbootProxy().args('-w', timeout=1200)
+
+    mock_run_command.assert_called_with(
+        cmd='fastboot -w',
+        stdout=PIPE,
+        stderr=PIPE,
+        shell=True,
+        timeout=1200,
     )
-    mock_popen.return_value.returncode = 123
-    fastboot.FASTBOOT = 'my_fastboot'
 
-    fastboot.FastbootProxy('ABC').fake_command('extra', 'flags')
 
-    mock_popen.assert_called_with(
-        'my_fastboot -s ABC fake-command extra flags',
-        stdout=mock.ANY,
-        stderr=mock.ANY,
+  @mock.patch('mobly.utils.run_command')
+  def test_fastboot_args_with_custom_timeout(self, mock_run_command):
+    expected_stdout = 'stdout'
+    expected_stderr = b'stderr'
+    mock_run_command.return_value = (123, expected_stdout, expected_stderr)
+
+    fastboot.FastbootProxy().args('-w', timeout=20)
+
+    mock_run_command.assert_called_with(
+        cmd='fastboot -w',
+        stdout=PIPE,
+        stderr=PIPE,
         shell=True,
+        timeout=20,
     )
 
 
