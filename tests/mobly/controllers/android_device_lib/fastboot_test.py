# Copyright 2022 Google Inc.
#
# Licensed under the Apache License, Version 2.0 (the "License");
# you may not use this file except in compliance with the License.
# You may obtain a copy of the License at
#
#     http://www.apache.org/licenses/LICENSE-2.0
#
# Unless required by applicable law or agreed to in writing, software
# distributed under the License is distributed on an "AS IS" BASIS,
# WITHOUT WARRANTIES OR CONDITIONS OF ANY KIND, either express or implied.
# See the License for the specific language governing permissions and
# limitations under the License.

import unittest
from subprocess import PIPE
from unittest import mock

from mobly.controllers.android_device_lib import fastboot


class FastbootTest(unittest.TestCase):
  """Unit tests for mobly.controllers.android_device_lib.fastboot."""

<<<<<<< HEAD
  @mock.patch('mobly.utils.run_command')
=======
  def setUp(self):
    fastboot.FASTBOOT = 'fastboot'

  @mock.patch('mobly.controllers.android_device_lib.fastboot.Popen')
>>>>>>> a489d904
  @mock.patch('logging.debug')
  def test_fastboot_commands_and_results_are_logged_to_debug_log(
      self, mock_debug_logger, mock_run_command
  ):
    expected_stdout = 'stdout'
    expected_stderr = b'stderr'
    mock_run_command.return_value = (123, expected_stdout, expected_stderr)

    fastboot.FastbootProxy().fake_command('extra', 'flags')

    mock_debug_logger.assert_called_with(
        'cmd: %s, stdout: %s, stderr: %s, ret: %s',
        "'fastboot fake-command extra flags'",
        expected_stdout,
        expected_stderr,
        123,
    )

  @mock.patch('mobly.utils.run_command')
  def test_fastboot_without_serial(self, mock_run_command):
    expected_stdout = 'stdout'
    expected_stderr = b'stderr'
    mock_run_command.return_value = (123, expected_stdout, expected_stderr)

    fastboot.FastbootProxy().fake_command('extra', 'flags')

    mock_run_command.assert_called_with(
        cmd='fastboot fake-command extra flags',
        stdout=PIPE,
        stderr=PIPE,
        shell=True,
        timeout=1200,
    )

  @mock.patch('mobly.utils.run_command')
  def test_fastboot_with_serial(self, mock_run_command):
    expected_stdout = 'stdout'
    expected_stderr = b'stderr'
    mock_run_command.return_value = (123, expected_stdout, expected_stderr)

    fastboot.FastbootProxy('ABC').fake_command('extra', 'flags')

    mock_run_command.assert_called_with(
        cmd='fastboot -s ABC fake-command extra flags',
        stdout=PIPE,
        stderr=PIPE,
        shell=True,
        timeout=1200,
    )

  @mock.patch('mobly.utils.run_command')
  def test_fastboot_update_serial(self, mock_run_command):
    expected_stdout = 'stdout'
    expected_stderr = b'stderr'
    mock_run_command.return_value = (123, expected_stdout, expected_stderr)

    fut = fastboot.FastbootProxy('ABC')
    fut.fake_command('extra', 'flags')
    fut.serial = 'XYZ'
    fut.fake_command('extra', 'flags')

    mock_run_command.assert_called_with(
        cmd='fastboot -s XYZ fake-command extra flags',
        stdout=PIPE,
        stderr=PIPE,
        shell=True,
        timeout=1200,
    )

  @mock.patch('mobly.utils.run_command')
  def test_fastboot_with_custom_timeout(self, mock_run_command):
    expected_stdout = 'stdout'
    expected_stderr = b'stderr'
    mock_run_command.return_value = (123, expected_stdout, expected_stderr)

    fastboot.FastbootProxy(timeout=120).fake_command('extra', 'flags')

    mock_run_command.assert_called_with(
        cmd='fastboot fake-command extra flags',
        stdout=PIPE,
        stderr=PIPE,
        shell=True,
        timeout=120,
    )

  @mock.patch('mobly.controllers.android_device_lib.fastboot.Popen')
  def test_fastboot_use_customized_fastboot(self, mock_popen):
    expected_stdout = 'stdout'
    expected_stderr = b'stderr'
    mock_popen.return_value.communicate = mock.Mock(
        return_value=(expected_stdout, expected_stderr)
    )
    mock_popen.return_value.returncode = 123
    fastboot.FASTBOOT = 'my_fastboot'

    fastboot.FastbootProxy('ABC').fake_command('extra', 'flags')

    mock_popen.assert_called_with(
        'my_fastboot -s ABC fake-command extra flags',
        stdout=mock.ANY,
        stderr=mock.ANY,
        shell=True,
    )


if __name__ == '__main__':
  unittest.main()<|MERGE_RESOLUTION|>--- conflicted
+++ resolved
@@ -22,17 +22,15 @@
 class FastbootTest(unittest.TestCase):
   """Unit tests for mobly.controllers.android_device_lib.fastboot."""
 
-<<<<<<< HEAD
   @mock.patch('mobly.utils.run_command')
-=======
   def setUp(self):
     fastboot.FASTBOOT = 'fastboot'
 
   @mock.patch('mobly.controllers.android_device_lib.fastboot.Popen')
->>>>>>> a489d904
+  @mock.patch('mobly.utils.run_command')
   @mock.patch('logging.debug')
   def test_fastboot_commands_and_results_are_logged_to_debug_log(
-      self, mock_debug_logger, mock_run_command
+      self, mock_debug_logger, mock_run_command, mock_popen
   ):
     expected_stdout = 'stdout'
     expected_stderr = b'stderr'
