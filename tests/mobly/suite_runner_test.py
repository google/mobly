--- conflicted
+++ resolved
@@ -141,12 +141,7 @@
     mock_exit.assert_called_once_with(1)
 
   @mock.patch('sys.exit')
-<<<<<<< HEAD
   def test_run_suite_class(self, mock_exit):
-=======
-  @mock.patch.object(suite_runner, '_find_suite_class', autospec=True)
-  def test_run_suite_class(self, mock_find_suite_class, mock_exit):
->>>>>>> 19e9df4e
     tmp_file_path = self._gen_tmp_config_file()
     mock_cli_args = ['test_binary', f'--config={tmp_file_path}']
     mock_called = mock.MagicMock()
@@ -166,11 +161,7 @@
         mock_called.teardown_suite()
         super().teardown_suite()
 
-<<<<<<< HEAD
     sys.modules['__main__'].__dict__[FakeTestSuite.__name__] = FakeTestSuite
-=======
-    mock_find_suite_class.return_value = FakeTestSuite
->>>>>>> 19e9df4e
 
     with mock.patch.object(sys, 'argv', new=mock_cli_args):
       try:
