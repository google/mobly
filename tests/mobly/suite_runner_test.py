# Copyright 2017 Google Inc.
#
# Licensed under the Apache License, Version 2.0 (the "License");
# you may not use this file except in compliance with the License.
# You may obtain a copy of the License at
#
#     http://www.apache.org/licenses/LICENSE-2.0
#
# Unless required by applicable law or agreed to in writing, software
# distributed under the License is distributed on an "AS IS" BASIS,
# WITHOUT WARRANTIES OR CONDITIONS OF ANY KIND, either express or implied.
# See the License for the specific language governing permissions and
# limitations under the License.

import io
import logging
import os
import shutil
import sys
import tempfile
import time
import unittest
from unittest import mock

from mobly import base_suite
from mobly import base_test
from mobly import records
from mobly import suite_runner
<<<<<<< HEAD
from mobly import utils
from tests.lib import integration2_test
from tests.lib import integration_test
import yaml
=======
from mobly import test_runner
from tests.lib import integration2_test
from tests.lib import integration_test
from tests.lib import integration_test_suite
>>>>>>> 130f6d97


class FakeTest1(base_test.BaseTestClass):
  pass

  def test_a(self):
    pass


class SuiteRunnerTest(unittest.TestCase):

  def setUp(self):
    self.tmp_dir = tempfile.mkdtemp()

  def tearDown(self):
    shutil.rmtree(self.tmp_dir)

  def test_select_no_args(self):
    identifiers = suite_runner.compute_selected_tests(
        test_classes=[
            integration_test.IntegrationTest,
            integration2_test.Integration2Test,
        ],
        selected_tests=None,
    )
    self.assertEqual(
        {
            integration_test.IntegrationTest: None,
            integration2_test.Integration2Test: None,
        },
        identifiers,
    )

  def test_select_by_class(self):
    identifiers = suite_runner.compute_selected_tests(
        test_classes=[
            integration_test.IntegrationTest,
            integration2_test.Integration2Test,
        ],
        selected_tests=['IntegrationTest'],
    )
    self.assertEqual({integration_test.IntegrationTest: None}, identifiers)

  def test_select_by_method(self):
    identifiers = suite_runner.compute_selected_tests(
        test_classes=[
            integration_test.IntegrationTest,
            integration2_test.Integration2Test,
        ],
        selected_tests=['IntegrationTest.test_a', 'IntegrationTest.test_b'],
    )
    self.assertEqual(
        {integration_test.IntegrationTest: ['test_a', 'test_b']}, identifiers
    )

  def test_select_all_clobbers_method(self):
    identifiers = suite_runner.compute_selected_tests(
        test_classes=[
            integration_test.IntegrationTest,
            integration2_test.Integration2Test,
        ],
        selected_tests=['IntegrationTest.test_a', 'IntegrationTest'],
    )
    self.assertEqual({integration_test.IntegrationTest: None}, identifiers)

    identifiers = suite_runner.compute_selected_tests(
        test_classes=[
            integration_test.IntegrationTest,
            integration2_test.Integration2Test,
        ],
        selected_tests=['IntegrationTest', 'IntegrationTest.test_a'],
    )
    self.assertEqual({integration_test.IntegrationTest: None}, identifiers)

  @mock.patch('sys.exit')
  def test_run_suite(self, mock_exit):
    tmp_file_path = os.path.join(self.tmp_dir, 'config.yml')
    with io.open(tmp_file_path, 'w', encoding='utf-8') as f:
      f.write(
          """
        TestBeds:
          # A test bed where adb will find Android devices.
          - Name: SampleTestBed
            Controllers:
              MagicDevice: '*'
            TestParams:
              icecream: 42
              extra_param: 'haha'
      """
      )
    suite_runner.run_suite(
        [integration_test.IntegrationTest], argv=['-c', tmp_file_path]
    )
    mock_exit.assert_not_called()

  @mock.patch('sys.exit')
  def test_run_suite_with_failures(self, mock_exit):
    tmp_file_path = os.path.join(self.tmp_dir, 'config.yml')
    with io.open(tmp_file_path, 'w', encoding='utf-8') as f:
      f.write(
          """
        TestBeds:
          # A test bed where adb will find Android devices.
          - Name: SampleTestBed
            Controllers:
              MagicDevice: '*'
      """
      )
    suite_runner.run_suite(
        [integration_test.IntegrationTest], argv=['-c', tmp_file_path]
    )
    mock_exit.assert_called_once_with(1)

  @mock.patch('sys.exit')
  def test_run_suite_class(self, mock_exit):
    tmp_file_path = self._gen_tmp_config_file()
    mock_cli_args = ['test_binary', f'--config={tmp_file_path}']
    mock_called = mock.MagicMock()

    class FakeTestSuite(base_suite.BaseSuite):

      def set_test_selector(self, test_selector):
        mock_called.set_test_selector(test_selector)
        super().set_test_selector(test_selector)

      def setup_suite(self, config):
        mock_called.setup_suite()
        super().setup_suite(config)
        self.add_test_class(FakeTest1)

      def teardown_suite(self):
        mock_called.teardown_suite()
        super().teardown_suite()

    sys.modules['__main__'].__dict__[FakeTestSuite.__name__] = FakeTestSuite
<<<<<<< HEAD
=======

    with mock.patch.object(sys, 'argv', new=mock_cli_args):
      try:
        suite_runner.run_suite_class()
      finally:
        del sys.modules['__main__'].__dict__[FakeTestSuite.__name__]

    mock_called.setup_suite.assert_called_once_with()
    mock_called.teardown_suite.assert_called_once_with()
    mock_exit.assert_not_called()
    mock_called.set_test_selector.assert_called_once_with(None)

  @mock.patch('sys.exit')
  @mock.patch.object(suite_runner, '_find_suite_class', autospec=True)
  @mock.patch.object(test_runner, 'TestRunner')
  def test_run_suite_class_with_test_selection_by_class(
      self, mock_test_runner_class, mock_find_suite_class, mock_exit
  ):
    mock_test_runner = mock_test_runner_class.return_value
    mock_test_runner.results.is_all_pass = True
    tmp_file_path = self._gen_tmp_config_file()
    mock_cli_args = [
        'test_binary',
        f'--config={tmp_file_path}',
        '--tests=FakeTest1',
    ]
    mock_called = mock.MagicMock()

    class FakeTestSuite(base_suite.BaseSuite):

      def set_test_selector(self, test_selector):
        mock_called.set_test_selector(test_selector)
        super().set_test_selector(test_selector)

      def setup_suite(self, config):
        self.add_test_class(FakeTest1)

    mock_find_suite_class.return_value = FakeTestSuite

    with mock.patch.object(sys, 'argv', new=mock_cli_args):
      suite_runner.run_suite_class()

    mock_called.set_test_selector.assert_called_once_with(
        {'FakeTest1': None},
    )

  @mock.patch('sys.exit')
  @mock.patch.object(suite_runner, '_find_suite_class', autospec=True)
  @mock.patch.object(test_runner, 'TestRunner')
  def test_run_suite_class_with_test_selection_by_method(
      self, mock_test_runner_class, mock_find_suite_class, mock_exit
  ):
    mock_test_runner = mock_test_runner_class.return_value
    mock_test_runner.results.is_all_pass = True
    tmp_file_path = self._gen_tmp_config_file()
    mock_cli_args = [
        'test_binary',
        f'--config={tmp_file_path}',
        '--tests=FakeTest1.test_a',
    ]
    mock_called = mock.MagicMock()

    class FakeTestSuite(base_suite.BaseSuite):

      def set_test_selector(self, test_selector):
        mock_called.set_test_selector(test_selector)
        super().set_test_selector(test_selector)

      def setup_suite(self, config):
        self.add_test_class(FakeTest1)

    mock_find_suite_class.return_value = FakeTestSuite
>>>>>>> 130f6d97

    with mock.patch.object(sys, 'argv', new=mock_cli_args):
      try:
        suite_runner.run_suite_class()
      finally:
        del sys.modules['__main__'].__dict__[FakeTestSuite.__name__]

<<<<<<< HEAD
    mock_called.setup_suite.assert_called_once_with()
    mock_called.teardown_suite.assert_called_once_with()
    mock_exit.assert_not_called()
=======
    mock_called.set_test_selector.assert_called_once_with(
        {'FakeTest1': ['test_a']},
    )

  @mock.patch('sys.exit')
  @mock.patch.object(test_runner, 'TestRunner')
  @mock.patch.object(
      integration_test_suite.IntegrationTestSuite, 'setup_suite', autospec=True
  )
  def test_run_suite_class_finds_suite_class_when_not_in_main_module(
      self, mock_setup_suite, mock_test_runner_class, mock_exit
  ):
    mock_test_runner = mock_test_runner_class.return_value
    mock_test_runner.results.is_all_pass = True
    tmp_file_path = self._gen_tmp_config_file()
    mock_cli_args = ['test_binary', f'--config={tmp_file_path}']

    with mock.patch.object(sys, 'argv', new=mock_cli_args):
      integration_test_suite.main()

    mock_setup_suite.assert_called_once()
>>>>>>> 130f6d97

  @mock.patch('sys.exit')
  @mock.patch.object(
      utils, 'get_current_epoch_time', return_value=1733143236278
  )
  def test_run_suite_class_records_suite_class_name(self, mock_time, _):
    tmp_file_path = self._gen_tmp_config_file()
    mock_cli_args = ['test_binary', f'--config={tmp_file_path}']
    expected_record = suite_runner.SuiteInfoRecord(
        test_suite_class='FakeTestSuite'
    )
    expected_record.suite_begin()
    expected_record.suite_end()
    expected_summary_entry = expected_record.to_dict()
    expected_summary_entry['Type'] = (
        suite_runner.TestSummaryEntryType.SUITE_INFO.value
    )

    class FakeTestSuite(base_suite.BaseSuite):

      def setup_suite(self, config):
        super().setup_suite(config)
        self.add_test_class(FakeTest1)

    sys.modules['__main__'].__dict__[FakeTestSuite.__name__] = FakeTestSuite

    with mock.patch.object(sys, 'argv', new=mock_cli_args):
      try:
        suite_runner.run_suite_class()
      finally:
        del sys.modules['__main__'].__dict__[FakeTestSuite.__name__]

    summary_path = os.path.join(
        logging.root_output_path, records.OUTPUT_FILE_SUMMARY
    )
    with io.open(summary_path, 'r', encoding='utf-8') as f:
      summary_entries = list(yaml.safe_load_all(f))

    self.assertIn(
        expected_summary_entry,
        summary_entries,
    )

  def test_print_test_names(self):
    mock_test_class = mock.MagicMock()
    mock_cls_instance = mock.MagicMock()
    mock_test_class.return_value = mock_cls_instance
    suite_runner._print_test_names([mock_test_class])
    mock_cls_instance._pre_run.assert_called_once()
    mock_cls_instance._clean_up.assert_called_once()

  def test_print_test_names_with_exception(self):
    mock_test_class = mock.MagicMock()
    mock_cls_instance = mock.MagicMock()
    mock_test_class.return_value = mock_cls_instance
    suite_runner._print_test_names([mock_test_class])
    mock_cls_instance._pre_run.side_effect = Exception('Something went wrong.')
    mock_cls_instance._clean_up.assert_called_once()

<<<<<<< HEAD
  def test_convert_suite_info_record_to_dict(self):
    suite_class_name = 'FakeTestSuite'
    suite_version = '1.2.3'
    record = suite_runner.SuiteInfoRecord(
        test_suite_class=suite_class_name, extras={'version': suite_version}
    )
    record.suite_begin()
    record.suite_end()

    result = record.to_dict()

    self.assertIn(
        (suite_runner.SuiteInfoRecord.KEY_TEST_SUITE_CLASS, suite_class_name),
        result.items(),
    )
    self.assertIn(
        (suite_runner.SuiteInfoRecord.KEY_EXTRAS, {'version': suite_version}),
        result.items(),
    )
    self.assertIn(suite_runner.SuiteInfoRecord.KEY_BEGIN_TIME, result)
    self.assertIn(suite_runner.SuiteInfoRecord.KEY_END_TIME, result)

=======
>>>>>>> 130f6d97
  def _gen_tmp_config_file(self):
    tmp_file_path = os.path.join(self.tmp_dir, 'config.yml')
    with io.open(tmp_file_path, 'w', encoding='utf-8') as f:
      f.write(
          """
        TestBeds:
          # A test bed where adb will find Android devices.
          - Name: SampleTestBed
            Controllers:
              MagicDevice: '*'
      """
      )
    return tmp_file_path


if __name__ == '__main__':
  unittest.main()<|MERGE_RESOLUTION|>--- conflicted
+++ resolved
@@ -26,17 +26,12 @@
 from mobly import base_test
 from mobly import records
 from mobly import suite_runner
-<<<<<<< HEAD
+from mobly import test_runner
 from mobly import utils
 from tests.lib import integration2_test
 from tests.lib import integration_test
+from tests.lib import integration_test_suite
 import yaml
-=======
-from mobly import test_runner
-from tests.lib import integration2_test
-from tests.lib import integration_test
-from tests.lib import integration_test_suite
->>>>>>> 130f6d97
 
 
 class FakeTest1(base_test.BaseTestClass):
@@ -172,8 +167,6 @@
         super().teardown_suite()
 
     sys.modules['__main__'].__dict__[FakeTestSuite.__name__] = FakeTestSuite
-<<<<<<< HEAD
-=======
 
     with mock.patch.object(sys, 'argv', new=mock_cli_args):
       try:
@@ -187,10 +180,11 @@
     mock_called.set_test_selector.assert_called_once_with(None)
 
   @mock.patch('sys.exit')
+  @mock.patch.object(records, 'TestSummaryWriter', autospec=True)
   @mock.patch.object(suite_runner, '_find_suite_class', autospec=True)
   @mock.patch.object(test_runner, 'TestRunner')
   def test_run_suite_class_with_test_selection_by_class(
-      self, mock_test_runner_class, mock_find_suite_class, mock_exit
+      self, mock_test_runner_class, mock_find_suite_class, *_
   ):
     mock_test_runner = mock_test_runner_class.return_value
     mock_test_runner.results.is_all_pass = True
@@ -221,10 +215,11 @@
     )
 
   @mock.patch('sys.exit')
+  @mock.patch.object(records, 'TestSummaryWriter', autospec=True)
   @mock.patch.object(suite_runner, '_find_suite_class', autospec=True)
   @mock.patch.object(test_runner, 'TestRunner')
   def test_run_suite_class_with_test_selection_by_method(
-      self, mock_test_runner_class, mock_find_suite_class, mock_exit
+      self, mock_test_runner_class, mock_find_suite_class, *_
   ):
     mock_test_runner = mock_test_runner_class.return_value
     mock_test_runner.results.is_all_pass = True
@@ -246,33 +241,26 @@
         self.add_test_class(FakeTest1)
 
     mock_find_suite_class.return_value = FakeTestSuite
->>>>>>> 130f6d97
-
-    with mock.patch.object(sys, 'argv', new=mock_cli_args):
-      try:
-        suite_runner.run_suite_class()
-      finally:
-        del sys.modules['__main__'].__dict__[FakeTestSuite.__name__]
-
-<<<<<<< HEAD
-    mock_called.setup_suite.assert_called_once_with()
-    mock_called.teardown_suite.assert_called_once_with()
-    mock_exit.assert_not_called()
-=======
+
+    with mock.patch.object(sys, 'argv', new=mock_cli_args):
+      suite_runner.run_suite_class()
+
     mock_called.set_test_selector.assert_called_once_with(
         {'FakeTest1': ['test_a']},
     )
 
   @mock.patch('sys.exit')
+  @mock.patch.object(records, 'TestSummaryWriter', autospec=True)
   @mock.patch.object(test_runner, 'TestRunner')
   @mock.patch.object(
       integration_test_suite.IntegrationTestSuite, 'setup_suite', autospec=True
   )
   def test_run_suite_class_finds_suite_class_when_not_in_main_module(
-      self, mock_setup_suite, mock_test_runner_class, mock_exit
+      self, mock_setup_suite, mock_test_runner_class, *_
   ):
     mock_test_runner = mock_test_runner_class.return_value
     mock_test_runner.results.is_all_pass = True
+    mock_test_runner
     tmp_file_path = self._gen_tmp_config_file()
     mock_cli_args = ['test_binary', f'--config={tmp_file_path}']
 
@@ -280,13 +268,12 @@
       integration_test_suite.main()
 
     mock_setup_suite.assert_called_once()
->>>>>>> 130f6d97
 
   @mock.patch('sys.exit')
   @mock.patch.object(
       utils, 'get_current_epoch_time', return_value=1733143236278
   )
-  def test_run_suite_class_records_suite_class_name(self, mock_time, _):
+  def test_run_suite_class_records_suite_info(self, mock_time, _):
     tmp_file_path = self._gen_tmp_config_file()
     mock_cli_args = ['test_binary', f'--config={tmp_file_path}']
     expected_record = suite_runner.SuiteInfoRecord(
@@ -340,13 +327,11 @@
     mock_cls_instance._pre_run.side_effect = Exception('Something went wrong.')
     mock_cls_instance._clean_up.assert_called_once()
 
-<<<<<<< HEAD
   def test_convert_suite_info_record_to_dict(self):
     suite_class_name = 'FakeTestSuite'
     suite_version = '1.2.3'
-    record = suite_runner.SuiteInfoRecord(
-        test_suite_class=suite_class_name, extras={'version': suite_version}
-    )
+    record = suite_runner.SuiteInfoRecord(test_suite_class=suite_class_name)
+    record.set_extras({'version': suite_version})
     record.suite_begin()
     record.suite_end()
 
@@ -363,8 +348,6 @@
     self.assertIn(suite_runner.SuiteInfoRecord.KEY_BEGIN_TIME, result)
     self.assertIn(suite_runner.SuiteInfoRecord.KEY_END_TIME, result)
 
-=======
->>>>>>> 130f6d97
   def _gen_tmp_config_file(self):
     tmp_file_path = os.path.join(self.tmp_dir, 'config.yml')
     with io.open(tmp_file_path, 'w', encoding='utf-8') as f:
