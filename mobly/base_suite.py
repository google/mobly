# Copyright 2022 Google Inc.
#
# Licensed under the Apache License, Version 2.0 (the "License");
# you may not use this file except in compliance with the License.
# You may obtain a copy of the License at
#
#     http://www.apache.org/licenses/LICENSE-2.0
#
# Unless required by applicable law or agreed to in writing, software
# distributed under the License is distributed on an "AS IS" BASIS,
# WITHOUT WARRANTIES OR CONDITIONS OF ANY KIND, either express or implied.
# See the License for the specific language governing permissions and
# limitations under the License.

import abc

import logging


class BaseSuite(abc.ABC):
  """Class used to define a Mobly suite.

  To create a suite, inherit from this class and implement setup_suite.

  Use `BaseSuite.add_test_class` to specify which classes to run with which
  configs and test selectors.

  After defining the sub class, the suite can be executed using
  suite_runner.run_suite_class.

  Users can use this class if they need to define their own setup and teardown
  steps on the suite level. Otherwise, just use suite_runner.run_suite on the
  list of test classes.
  """

  def __init__(self, runner, config):
    self._runner = runner
    self._config = config.copy()
    self._test_selector = None

  @property
  def user_params(self):
    return self._config.user_params

<<<<<<< HEAD
  def get_suite_info(self):
    """User defined extra suite information to be recorded in test summary.

    This method will be called after all test classes are executed.

    Returns:
      A dict of suite information. Keys and values must be serializable.
    """
    return {}
=======
  def set_test_selector(self, test_selector):
    """Sets test selector.

    Don't override or call this method. This should only be used by the Mobly
    framework.
    """
    self._test_selector = test_selector
>>>>>>> 130f6d97

  def add_test_class(self, clazz, config=None, tests=None, name_suffix=None):
    """Adds a test class to the suite.

    Args:
      clazz: class, a Mobly test class.
      config: config_parser.TestRunConfig, the config to run the class with. If
        not specified, the default config passed from google3 infra is used.
      tests: list of strings, names of the tests to run in this test class, in
        the execution order. Or a string with prefix `re:` for full regex match
        of test cases; all matched test cases will be executed; an error is
        raised if no match is found.
        If not specified, all tests in the class are executed.
        CLI argument `tests` takes precedence over this argument.
      name_suffix: string, suffix to append to the class name for reporting.
        This is used for differentiating the same class executed with different
        parameters in a suite.
    """
    if self._test_selector:
      cls_name = clazz.__name__
      if cls_name not in self._test_selector:
        logging.info(
            'Skipping test class %s due to CLI argument `tests`.', cls_name
        )
        return
      tests = self._test_selector[cls_name]

    if not config:
      config = self._config
    self._runner.add_test_class(config, clazz, tests, name_suffix)

  @abc.abstractmethod
  def setup_suite(self, config):
    """Function used to add test classes, has to be implemented by child class.

    Args:
      config: config_parser.TestRunConfig, the config provided by google3 infra.

    Raises:
      Error: when setup_suite is not implemented by child class.
    """
    pass

  def teardown_suite(self):
    """Function used to add post tests cleanup tasks (optional)."""
    pass<|MERGE_RESOLUTION|>--- conflicted
+++ resolved
@@ -42,7 +42,14 @@
   def user_params(self):
     return self._config.user_params
 
-<<<<<<< HEAD
+  def set_test_selector(self, test_selector):
+    """Sets test selector.
+
+    Don't override or call this method. This should only be used by the Mobly
+    framework.
+    """
+    self._test_selector = test_selector
+
   def get_suite_info(self):
     """User defined extra suite information to be recorded in test summary.
 
@@ -52,15 +59,6 @@
       A dict of suite information. Keys and values must be serializable.
     """
     return {}
-=======
-  def set_test_selector(self, test_selector):
-    """Sets test selector.
-
-    Don't override or call this method. This should only be used by the Mobly
-    framework.
-    """
-    self._test_selector = test_selector
->>>>>>> 130f6d97
 
   def add_test_class(self, clazz, config=None, tests=None, name_suffix=None):
     """Adds a test class to the suite.
