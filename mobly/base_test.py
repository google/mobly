--- conflicted
+++ resolved
@@ -548,23 +548,6 @@
 
         Sometimes additional data need to be recorded in summary file for
         debugging or post-test analysis.
-<<<<<<< HEAD
-
-        Each call adds a new entry to the summary file, with no guarantee of
-        its position among the summary file entries.
-
-        The content should be a dict. If absent, timestamp field is added for
-        ease of parsing later.
-
-        Args:
-            content: dict, the data to add to summary file.
-        """
-        if 'timestamp' not in content:
-            content['timestamp'] = utils.get_current_epoch_time()
-        self.summary_writer.dump(content,
-                                 records.TestSummaryEntryType.USER_DATA)
-=======
->>>>>>> 32a94fc2
 
         Each call adds a new entry to the summary file, with no guarantee of
         its position among the summary file entries.
@@ -606,14 +589,7 @@
                 except signals.TestFailure as e:
                     raise_with_traceback(
                         signals.TestError(e.details, e.extras))
-<<<<<<< HEAD
-                if args or kwargs:
-                    test_method(*args, **kwargs)
-                else:
-                    test_method()
-=======
                 test_method()
->>>>>>> 32a94fc2
             except signals.TestPass:
                 raise
             except Exception:
