# Copyright 2016 Google Inc.
#
# Licensed under the Apache License, Version 2.0 (the "License");
# you may not use this file except in compliance with the License.
# You may obtain a copy of the License at
#
#     http://www.apache.org/licenses/LICENSE-2.0
#
# Unless required by applicable law or agreed to in writing, software
# distributed under the License is distributed on an "AS IS" BASIS,
# WITHOUT WARRANTIES OR CONDITIONS OF ANY KIND, either express or implied.
# See the License for the specific language governing permissions and
# limitations under the License.

import collections
import copy
import functools
import inspect
import logging

from mobly import logger
from mobly import records
from mobly import signals
from mobly import utils

# Macro strings for test result reporting
TEST_CASE_TOKEN = '[Test]'
RESULT_LINE_TEMPLATE = TEST_CASE_TOKEN + ' %s %s'


class Error(Exception):
    """Raised for exceptions that occured in BaseTestClass."""


class BaseTestClass(object):
    """Base class for all test classes to inherit from.

    This class gets all the controller objects from test_runner and executes
    the tests requested within itself.

    Most attributes of this class are set at runtime based on the configuration
    provided.

    The default logger in logging module is set up for each test run. If you
    want to log info to the test run output file, use `logging` directly, like
    `logging.info`.

    Attributes:
        tests: A list of strings, each representing a test method name.
        TAG: A string used to refer to a test class. Default is the test class
            name.
        results: A records.TestResult object for aggregating test results from
            the execution of tests.
        current_test_name: A string that's the name of the test method currently
            being executed. If no test is executing, this should be None.
        log_path: string, specifies the root directory for all logs written
            by a test run.
        test_bed_name: string, the name of the test bed used by a test run.
        controller_configs: dict, configs used for instantiating controller
            objects.
        user_params: dict, custom parameters from user, to be consumed by
            the test logic.
        register_controller: func, used by test classes to register
            controller modules.
    """

    TAG = None

    def __init__(self, configs):
        """Constructor of BaseTestClass.

        The constructor takes a config_parser.TestRunConfig object and which has
        all the information needed to execute this test class, like log_path
        and controller configurations. For details, see the definition of class
        config_parser.TestRunConfig.

        Args:
            configs: A config_parser.TestRunConfig object.
        """
        self.tests = []
        if not self.TAG:
            self.TAG = self.__class__.__name__
        # Set params.
        self.log_path = configs.log_path
        self.controller_configs = configs.controller_configs
        self.test_bed_name = configs.test_bed_name
        self.user_params = configs.user_params
        self.register_controller = configs.register_controller
        self.results = records.TestResult()
        self.summary_writer = configs.summary_writer
        self.current_test_name = None
        self._generated_test_table = collections.OrderedDict()

    def __enter__(self):
        return self

    def __exit__(self, *args):
        self._safe_exec_func(self.clean_up)

    def unpack_userparams(self,
                          req_param_names=None,
                          opt_param_names=None,
                          **kwargs):
        """An optional function that unpacks user defined parameters into
        individual variables.

        After unpacking, the params can be directly accessed with self.xxx.

        If a required param is not provided, an exception is raised. If an
        optional param is not provided, a warning line will be logged.

        To provide a param, add it in the config file or pass it in as a kwarg.
        If a param appears in both the config file and kwarg, the value in the
        config file is used.

        User params from the config file can also be directly accessed in
        self.user_params.

        Args:
            req_param_names: A list of names of the required user params.
            opt_param_names: A list of names of the optional user params.
            **kwargs: Arguments that provide default values.
                e.g. unpack_userparams(required_list, opt_list, arg_a='hello')
                self.arg_a will be 'hello' unless it is specified again in
                required_list or opt_list.

        Raises:
            Error is raised if a required user params is not provided.
        """
        req_param_names = req_param_names or []
        opt_param_names = opt_param_names or []
        for k, v in kwargs.items():
            if k in self.user_params:
                v = self.user_params[k]
            setattr(self, k, v)
        for name in req_param_names:
            if hasattr(self, name):
                continue
            if name not in self.user_params:
                raise Error('Missing required user param "%s" in test '
                            'configuration.' % name)
            setattr(self, name, self.user_params[name])
        for name in opt_param_names:
            if hasattr(self, name):
                continue
            if name in self.user_params:
                setattr(self, name, self.user_params[name])
            else:
                logging.warning('Missing optional user param "%s" in '
                                'configuration, continue.', name)

    def setup_generated_tests(self):
        """Preprocesses that need to be done before setup_class.

        This phase is used to do pre-test processes like generating tests.
        This is the only place `self.generate_tests` should be called.

        If this function throws an error, the test class will be marked failure
        and the "Requested" field will be 0 because the number of tests
        requested is unknown at this point.
        """

    def _setup_class(self):
        """Proxy function to guarantee the base implementation of setup_class
        is called.
        """
        self.setup_class()

    def setup_class(self):
        """Setup function that will be called before executing any test in the
        class.

        To signal setup failure, use asserts or raise your own exception.

        Implementation is optional.
        """

    def teardown_class(self):
        """Teardown function that will be called after all the selected tests in
        the test class have been executed.

        Implementation is optional.
        """

    def _setup_test(self, test_name):
        """Proxy function to guarantee the base implementation of setup_test is
        called.
        """
        self.current_test_name = test_name
        self.setup_test()

    def setup_test(self):
        """Setup function that will be called every time before executing each
        test method in the test class.

        To signal setup failure, use asserts or raise your own exception.

        Implementation is optional.
        """

    def _teardown_test(self, test_name):
        """Proxy function to guarantee the base implementation of teardown_test
        is called.
        """
        self.teardown_test()

    def teardown_test(self):
        """Teardown function that will be called every time a test method has
        been executed.

        Implementation is optional.
        """

    def _on_fail(self, record):
        """Proxy function to guarantee the base implementation of on_fail is
        called.

        Args:
            record: records.TestResultRecord, a copy of the test record for
                    this test, containing all information of the test execution
                    including exception objects.
        """
        logging.info(RESULT_LINE_TEMPLATE, record.test_name, record.result)
        self.on_fail(record)

    def on_fail(self, record):
        """A function that is executed upon a test failure.

        User implementation is optional.

        Args:
<<<<<<< HEAD
            record: records.TestResultRecord, a copy of the test record for
                    this test, containing all information of the test execution
                    including exception objects.
=======
            record: records.TestResultRecord, the test record for this test,
                containing all information of the test execution including
                exception objects.
>>>>>>> f6b8141f
        """

    def _on_pass(self, record):
        """Proxy function to guarantee the base implementation of on_pass is
        called.

        Args:
            record: records.TestResultRecord, a copy of the test record for
                    this test, containing all information of the test execution
                    including exception objects.
        """
        msg = record.details
        if msg:
            logging.info(msg)
        logging.info(RESULT_LINE_TEMPLATE, record.test_name, record.result)
        self.on_pass(record)

    def on_pass(self, record):
        """A function that is executed upon a test passing.

        Implementation is optional.

        Args:
<<<<<<< HEAD
            record: records.TestResultRecord, a copy of the test record for
                    this test, containing all information of the test execution
                    including exception objects.
=======
            record: records.TestResultRecord, the test record for this test,
                containing all information of the test execution including
                exception objects.
>>>>>>> f6b8141f
        """

    def _on_skip(self, record):
        """Proxy function to guarantee the base implementation of on_skip is
        called.

        Args:
            record: records.TestResultRecord, a copy of the test record for
                    this test, containing all information of the test execution
                    including exception objects.
        """
        logging.info('Reason to skip: %s', record.details)
        logging.info(RESULT_LINE_TEMPLATE, record.test_name, record.result)
        self.on_skip(record)

    def on_skip(self, record):
        """A function that is executed upon a test being skipped.

        Implementation is optional.

        Args:
<<<<<<< HEAD
            record: records.TestResultRecord, a copy of the test record for
                    this test, containing all information of the test execution
                    including exception objects.
=======
            record: records.TestResultRecord, the test record for this test,
                containing all information of the test execution including
                exception objects.
>>>>>>> f6b8141f
        """

    def _exec_procedure_func(self, func, tr_record):
        """Executes a procedure function like on_pass, on_fail etc.

        This function will alter the 'Result' of the test's record if
        exceptions happened when executing the procedure function, but
        prevents procedure functions from altering test records themselves
        by only passing in a copy.

        This will let signals.TestAbortAll through so abort_all works in all
        procedure functions.

        Args:
            func: The procedure function to be executed.
            tr_record: The TestResultRecord object associated with the test
                executed.
        """
        try:
          # Pass a copy of the record instead of the actual object so that it
          # will not be modified.
          func(copy.deepcopy(tr_record))
        except signals.TestAbortAll:
            raise
        except Exception as e:
            logging.exception('Exception happened when executing %s for %s.',
                              func.__name__, self.current_test_name)
            tr_record.add_error(func.__name__, e)

    def exec_one_test(self, test_name, test_method, args=(), **kwargs):
        """Executes one test and update test results.

        Executes setup_test, the test method, and teardown_test; then creates a
        records.TestResultRecord object with the execution information and adds
        the record to the test class's test results.

        Args:
            test_name: Name of the test.
            test_method: The test method.
            args: A tuple of params.
            kwargs: Extra kwargs.
        """
        tr_record = records.TestResultRecord(test_name, self.TAG)
        tr_record.test_begin()
        logging.info('%s %s', TEST_CASE_TOKEN, test_name)
        try:
            try:
                self._setup_test(test_name)
                if args or kwargs:
                    test_method(*args, **kwargs)
                else:
                    test_method()
            except signals.TestPass:
                raise
            except Exception:
                logging.exception('Exception occurred in %s.',
                                  self.current_test_name)
                raise
            finally:
                try:
                    self._teardown_test(test_name)
                except signals.TestAbortAll:
                    raise
                except Exception as e:
                    logging.exception(e)
                    tr_record.add_error('teardown_test', e)
        except (signals.TestFailure, AssertionError) as e:
            tr_record.test_fail(e)
        except signals.TestSkip as e:
            # Test skipped.
            tr_record.test_skip(e)
        except (signals.TestAbortClass, signals.TestAbortAll) as e:
            # Abort signals, pass along.
            tr_record.test_fail(e)
            raise e
        except signals.TestPass as e:
            # Explicit test pass.
            tr_record.test_pass(e)
        except Exception as e:
            # Exception happened during test.
            tr_record.test_error(e)
        else:
            tr_record.test_pass()
        finally:
            if tr_record.result in (records.TestResultEnums.TEST_RESULT_ERROR,
                                    records.TestResultEnums.TEST_RESULT_FAIL):
                self._exec_procedure_func(self._on_fail, tr_record)
            elif tr_record.result == records.TestResultEnums.TEST_RESULT_PASS:
                self._exec_procedure_func(self._on_pass, tr_record)
            elif tr_record.result == records.TestResultEnums.TEST_RESULT_SKIP:
                self._exec_procedure_func(self._on_skip, tr_record)
            self.results.add_record(tr_record)
            self.summary_writer.dump(tr_record.to_dict(),
                                     records.TestSummaryEntryType.RECORD)
            self.current_test_name = None

    def _assert_function_name_in_stack(self, expected_func_name):
        """Asserts that the current stack contains the given function name."""
        current_frame = inspect.currentframe()
        caller_frames = inspect.getouterframes(current_frame, 2)
        for caller_frame in caller_frames[2:]:
            if caller_frame[3] == expected_func_name:
                return
        raise Error('"%s" cannot be called outside of %s' %
                    (caller_frames[1][3], expected_func_name))

    def generate_tests(self, test_logic, name_func, arg_sets):
        """Generates tests in the test class.

        This function has to be called inside a test class's
        `self.setup_generated_tests` function.

        Generated tests are not written down as methods, but as a list of
        parameter sets. This way we reduce code repetition and improve test
        scalability.

        Args:
            test_logic: function, the common logic shared by all the generated
                tests.
            name_func: function, generate a test name according to a set of
                test arguments. This function should take the same arguments as
                the test logic function. The test name should be shorter than
                utils.MAX_FILENAME_LEN. Names over the limit will be truncated.
            arg_sets: a list of tuples, each tuple is a set of arguments to be
                passed to the test logic function and name function.
        """
        self._assert_function_name_in_stack('setup_generated_tests')
        for args in arg_sets:
            test_name = name_func(*args)
            if test_name in self._get_all_test_names():
                raise Error(
                    'Test name "%s" already exists, cannot be duplicated!' %
                    test_name)
            test_func = functools.partial(test_logic, *args)
            self._generated_test_table[test_name] = test_func

    def _safe_exec_func(self, func, *args):
        """Executes a function with exception safeguard.

        This will let signals.TestAbortAll through so abort_all works in all
        procedure functions.

        Args:
            func: Function to be executed.
            args: Arguments to be passed to the function.

        Returns:
            Whatever the function returns.
        """
        try:
            return func(*args)
        except signals.TestAbortAll:
            raise
        except:
            logging.exception('Exception happened when executing %s in %s.',
                              func.__name__, self.TAG)

    def _get_all_test_names(self):
        """Finds all the method names that match the test method naming
        convention in this class.

        Returns:
            A list of strings, each is a test method name.
        """
        test_names = []
        for name, _ in inspect.getmembers(self, inspect.ismethod):
            if name.startswith('test_'):
                test_names.append(name)
        return test_names + list(self._generated_test_table.keys())

    def _get_test_methods(self, test_names):
        """Resolves test method names to bound test methods.

        Args:
            test_names: A list of strings, each string is a test method name.

        Returns:
            A list of tuples of (string, function). String is the test method
            name, function is the actual python method implementing its logic.

        Raises:
            Error is raised if the test name does not follow
            naming convention 'test_*'. This can only be caused by user input
            here.
        """
        test_methods = []
        for test_name in test_names:
            if not test_name.startswith('test_'):
                raise Error('Test method name %s does not follow naming '
                            'convention test_*, abort.' % test_name)
            if hasattr(self, test_name):
                test_method = getattr(self, test_name)
            elif test_name in self._generated_test_table:
                test_method = self._generated_test_table[test_name]
            else:
                raise Error('%s does not have test method %s.' % (self.TAG,
                                                                  test_name))
            test_methods.append((test_name, test_method))
        return test_methods

    def _skip_remaining_tests(self, exception):
        """Marks any requested test that has not been executed in a class as
        skipped.

        This is useful for handling abort class signal.

        Args:
            exception: The exception object that was thrown to trigger the
                skip.
        """
        for test_name in self.results.requested:
            if not self.results.is_test_executed(test_name):
                test_record = records.TestResultRecord(test_name, self.TAG)
                test_record.test_skip(exception)
                self.results.add_record(test_record)
                self.summary_writer.dump(test_record.to_dict(),
                                         records.TestSummaryEntryType.RECORD)

    def run(self, test_names=None):
        """Runs tests within a test class.

        One of these test method lists will be executed, shown here in priority
        order:
        1. The test_names list, which is passed from cmd line. Invalid names
           are guarded by cmd line arg parsing.
        2. The self.tests list defined in test class. Invalid names are
           ignored.
        3. All function that matches test method naming convention in the test
           class.

        Args:
            test_names: A list of string that are test method names requested in
                cmd line.

        Returns:
            The test results object of this class.
        """
        # Executes pre-setup procedures, like generating test methods.
        try:
            self.setup_generated_tests()
        except Exception as e:
            logging.exception('Pre-setup processes failed for %s.', self.TAG)
            class_record = records.TestResultRecord('setup_generated_tests',
                                                    self.TAG)
            class_record.test_begin()
            class_record.test_error(e)
            self.results.add_class_error(class_record)
            self.summary_writer.dump(class_record.to_dict(),
                                     records.TestSummaryEntryType.RECORD)
            return self.results
        logging.info('==========> %s <==========', self.TAG)
        # Devise the actual test methods to run in the test class.
        if not test_names:
            if self.tests:
                # Specified by run list in class.
                test_names = list(self.tests)
            else:
                # No test method specified by user, execute all in test class.
                test_names = self._get_all_test_names()
        self.results.requested = test_names
        self.summary_writer.dump(self.results.requested_test_names_dict(),
                                 records.TestSummaryEntryType.TEST_NAME_LIST)
        tests = self._get_test_methods(test_names)
        # Setup for the class.
        try:
            self._setup_class()
        except signals.TestAbortClass as e:
            # The test class is intentionally aborted.
            # Skip all tests peacefully.
            e.details = 'setup_class aborted due to: %s' % e.details
            self._skip_remaining_tests(e)
            self._safe_exec_func(self.teardown_class)
            return self.results
        except Exception as e:
            # Setup class failed for unknown reasons.
            # Fail the class and skip all tests.
            logging.exception('Error in setup_class %s.', self.TAG)
            class_record = records.TestResultRecord('setup_class', self.TAG)
            class_record.test_begin()
            class_record.test_error(e)
            self._exec_procedure_func(self._on_fail, class_record)
            self.results.add_class_error(class_record)
            self.summary_writer.dump(class_record.to_dict(),
                                     records.TestSummaryEntryType.RECORD)
            self._skip_remaining_tests(e)
            self._safe_exec_func(self.teardown_class)
            return self.results
        # Run tests in order.
        try:
            for test_name, test_method in tests:
                self.exec_one_test(test_name, test_method)
            return self.results
        except signals.TestAbortClass as e:
            e.details = 'Test class aborted due to: %s' % e.details
            self._skip_remaining_tests(e)
            return self.results
        except signals.TestAbortAll as e:
            # Piggy-back test results on this exception object so we don't lose
            # results from this test class.
            setattr(e, 'results', self.results)
            raise e
        finally:
            self._safe_exec_func(self.teardown_class)
            logging.info('Summary for test class %s: %s', self.TAG,
                         self.results.summary_str())

    def clean_up(self):
        """A function that is executed upon completion of all tests selected in
        the test class.

        This function should clean up objects initialized in the constructor by
        user.
        """<|MERGE_RESOLUTION|>--- conflicted
+++ resolved
@@ -229,15 +229,9 @@
         User implementation is optional.
 
         Args:
-<<<<<<< HEAD
             record: records.TestResultRecord, a copy of the test record for
-                    this test, containing all information of the test execution
-                    including exception objects.
-=======
-            record: records.TestResultRecord, the test record for this test,
-                containing all information of the test execution including
-                exception objects.
->>>>>>> f6b8141f
+                this test, containing all information of the test execution
+                including exception objects.
         """
 
     def _on_pass(self, record):
@@ -246,8 +240,8 @@
 
         Args:
             record: records.TestResultRecord, a copy of the test record for
-                    this test, containing all information of the test execution
-                    including exception objects.
+                this test, containing all information of the test execution
+                including exception objects.
         """
         msg = record.details
         if msg:
@@ -261,15 +255,9 @@
         Implementation is optional.
 
         Args:
-<<<<<<< HEAD
             record: records.TestResultRecord, a copy of the test record for
-                    this test, containing all information of the test execution
-                    including exception objects.
-=======
-            record: records.TestResultRecord, the test record for this test,
-                containing all information of the test execution including
-                exception objects.
->>>>>>> f6b8141f
+                this test, containing all information of the test execution
+                including exception objects.
         """
 
     def _on_skip(self, record):
@@ -278,8 +266,8 @@
 
         Args:
             record: records.TestResultRecord, a copy of the test record for
-                    this test, containing all information of the test execution
-                    including exception objects.
+                this test, containing all information of the test execution
+                including exception objects.
         """
         logging.info('Reason to skip: %s', record.details)
         logging.info(RESULT_LINE_TEMPLATE, record.test_name, record.result)
@@ -291,15 +279,9 @@
         Implementation is optional.
 
         Args:
-<<<<<<< HEAD
             record: records.TestResultRecord, a copy of the test record for
-                    this test, containing all information of the test execution
-                    including exception objects.
-=======
-            record: records.TestResultRecord, the test record for this test,
-                containing all information of the test execution including
-                exception objects.
->>>>>>> f6b8141f
+                this test, containing all information of the test execution
+                including exception objects.
         """
 
     def _exec_procedure_func(self, func, tr_record):
