--- conflicted
+++ resolved
@@ -96,13 +96,7 @@
         line = self._read_protocol_line()
         # Forward the device port to a new host port, and connect to that port
         self.host_port = utils.get_available_host_port()
-<<<<<<< HEAD
-        if line in ('INSTRUMENTATION_RESULT: shortMsg=Process crashed.',
-                    'INSTRUMENTATION_RESULT: shortMsg='
-                    'java.lang.IllegalArgumentException'):
-=======
         if line == 'INSTRUMENTATION_RESULT: shortMsg=Process crashed.':
->>>>>>> 21fac77b
             self.log.warning('Snippet %s crashed on startup. This might be an '
                              'actual error or a snippet using deprecated v0 '
                              'start protocol. Retrying as a v0 snippet.',
