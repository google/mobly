--- conflicted
+++ resolved
@@ -440,11 +440,7 @@
             includes snippets and sl4a.
         """
         self._terminate_sl4a()
-<<<<<<< HEAD
         for name, client in list(self._snippet_clients.items()):
-=======
-        for name, client in self._snippet_clients.items():
->>>>>>> c814784cb51eca6ed7da4a9067c7bc92b133ea3c
             self._terminate_snippet(name, client.package)
         if self._adb_logcat_process:
             try:
@@ -480,10 +476,13 @@
                 self.stop_adb_logcat()
             except:
                 self.log.exception('Failed to stop adb logcat.')
-
-        self._stop_sl4a_dispatcher()
+        # Only need to stop dispatcher because it continuously polling device
+        # It's not necessary to stop snippet and sl4a
+        self._stop_event_dispatcher()
         # Clears cached adb content, so that the next time start_adb_logcat()
-        # won't produce duplicated logs to log file
+        # won't produce duplicated logs to log file.
+        # This helps disconnection that caused by, e.g., USB off; at the
+        # cost of losing logs at disconnection caused by reboot
         self.adb.logcat('-c')
         try:
             yield
@@ -877,9 +876,9 @@
         if self.sl4a:
             self._terminate_jsonrpc_client(self.sl4a)
             self.sl4a = None
-            self._stop_sl4a_dispatcher()
-
-    def _stop_sl4a_dispatcher(self):
+            self._stop_event_dispatcher()
+
+    def _stop_event_dispatcher(self):
         """Stop sl4a dispatcher."""
         if self.ed:
             try:
