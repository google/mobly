--- conflicted
+++ resolved
@@ -315,14 +315,10 @@
       log_dir=config.log_path, testbed_name=config.testbed_name
   )
   suite = suite_class(runner, config)
-<<<<<<< HEAD
-
-  suite_record = SuiteInfoRecord(test_suite_class=suite_class.__name__)
-
-=======
   test_selector = _parse_raw_test_selector(cli_args.tests)
   suite.set_test_selector(test_selector)
->>>>>>> 130f6d97
+  suite_record = SuiteInfoRecord(test_suite_class=suite_class.__name__)
+
   console_level = logging.DEBUG if cli_args.verbose else logging.INFO
   ok = False
   with runner.mobly_logger(console_level=console_level) as log_path:
